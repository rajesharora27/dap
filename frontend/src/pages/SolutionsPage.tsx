import React, { useState, useEffect } from 'react';
import { EntitySummary } from '../components/EntitySummary';
import {
    Box, Paper, Typography, LinearProgress, FormControl, InputLabel, Select, MenuItem, Button,
    IconButton, Tabs, Tab, Grid, Chip, Tooltip, Table, TableBody, TableCell, TableContainer, TableHead, TableRow, List, ListItem, ListItemText, CircularProgress, Card, CardContent
} from '@mui/material';
import { useTheme, alpha } from '@mui/material/styles';
import { Edit, Delete, Add, Description, CheckCircle, Extension, Inventory2 } from '@mui/icons-material';
import { useQuery, useMutation, useApolloClient } from '@apollo/client';
import { DndContext, closestCenter, KeyboardSensor, PointerSensor, useSensor, useSensors } from '@dnd-kit/core';
import { arrayMove, SortableContext, sortableKeyboardCoordinates, verticalListSortingStrategy, useSortable } from '@dnd-kit/sortable';
import { CSS } from '@dnd-kit/utilities';
import { DragIndicator } from '@mui/icons-material';

import { SOLUTIONS, TASKS_FOR_SOLUTION, PRODUCTS, SOLUTION } from '../graphql/queries';
import { DELETE_SOLUTION, REORDER_TASKS, UPDATE_TASK, DELETE_TASK, CREATE_TASK, UPDATE_SOLUTION } from '../graphql/mutations';
import { SortableTaskItem } from '../components/SortableTaskItem';
import { SolutionDialog } from '../components/dialogs/SolutionDialog';
import { TaskDialog } from '../components/dialogs/TaskDialog';

export const SolutionsPage: React.FC = () => {
    // State
    const [selectedSolution, setSelectedSolution] = useState<string | null>(localStorage.getItem('lastSelectedSolutionId'));
    const [selectedSubSection, setSelectedSubSection] = useState<'dashboard' | 'tasks' | 'products' | 'outcomes' | 'releases' | 'customAttributes'>('dashboard');

    // Dialog States
    const [solutionDialog, setSolutionDialog] = useState(false);
    const [editingSolution, setEditingSolution] = useState<any>(null);
    const [solutionDialogInitialTab, setSolutionDialogInitialTab] = useState<'general' | 'products' | 'outcomes' | 'releases' | 'customAttributes'>('general');

    const [taskDialog, setTaskDialog] = useState(false);
    const [editingTask, setEditingTask] = useState<any>(null);

    // Queries
    const { data: solutionsData, loading: solutionsLoading, error: solutionsError } = useQuery(SOLUTIONS);
    const solutions = solutionsData?.solutions?.edges?.map((e: any) => e.node) || [];

    const { data: productsData } = useQuery(PRODUCTS);
    const allProducts = productsData?.products?.edges?.map((e: any) => e.node) || [];

    const { data: tasksData, loading: tasksLoading, error: tasksError, refetch: refetchTasks } = useQuery(TASKS_FOR_SOLUTION, {
        variables: { solutionId: selectedSolution },
        skip: !selectedSolution
    });
    const tasks = tasksData?.tasks?.edges?.map((e: any) => e.node) || [];

    // Fetch single solution details if selected
    const { data: solutionData } = useQuery(SOLUTION, {
        variables: { id: selectedSolution },
        skip: !selectedSolution
    });
    const fetchedSolution = solutionData?.solution;
    const displaySolution = solutions.find((s: any) => s.id === selectedSolution) || fetchedSolution;

    const client = useApolloClient();
    const sensors = useSensors(
        useSensor(PointerSensor),
        useSensor(KeyboardSensor, { coordinateGetter: sortableKeyboardCoordinates })
    );

    // Handlers
    const handleSolutionChange = (solutionId: string) => {
        setSelectedSolution(solutionId);
        localStorage.setItem('lastSelectedSolutionId', solutionId);
<<<<<<< HEAD
=======
        // Preserve the current tab when changing solutions
        // setSelectedSubSection('dashboard'); // Removed to persist tab
>>>>>>> cb8440da
        // Force refetch tasks when solution changes or tab is selected
        setTimeout(() => refetchTasks && refetchTasks(), 0);
    };

    useEffect(() => {
        if (selectedSubSection === 'tasks' && selectedSolution && refetchTasks) {
            refetchTasks();
        }
    }, [selectedSubSection, selectedSolution, refetchTasks]);

    const handleDeleteSolution = async () => {
        if (!selectedSolution) return;
        const solution = displaySolution;
        if (solution && window.confirm(`Are you sure you want to delete "${solution.name}"?`)) {
            try {
                await client.mutate({
                    mutation: DELETE_SOLUTION,
                    variables: { id: selectedSolution },
                    refetchQueries: ['Solutions'],
                    awaitRefetchQueries: true
                });
                setSelectedSolution(null);
                localStorage.removeItem('lastSelectedSolutionId');
            } catch (error: any) {
                console.error('Error deleting solution:', error);
                alert('Failed to delete solution: ' + error.message);
            }
        }
    };

    const handleDragEnd = async (event: any) => {
        const { active, over } = event;
        if (active.id !== over.id) {
            const oldIndex = tasks.findIndex((t: any) => t.id === active.id);
            const newIndex = tasks.findIndex((t: any) => t.id === over.id);

            const newOrder = arrayMove(tasks, oldIndex, newIndex).map((t: any) => t.id);

            try {
                await client.mutate({
                    mutation: REORDER_TASKS,
                    variables: { solutionId: selectedSolution, order: newOrder },
                    refetchQueries: ['TasksForSolution']
                });
            } catch (error) {
                console.error('Error reordering tasks:', error);
            }
        }
    };

    // Helper to get sorted attributes
    const getSortedAttributes = (attrs: any) => {
        if (!attrs) return [];
        const order = attrs._order || [];
        const entries = Object.entries(attrs).filter(([k]) => k !== '_order' && k !== '__typename');

        return entries.sort((a, b) => {
            const indexA = order.indexOf(a[0]);
            const indexB = order.indexOf(b[0]);
            if (indexA === -1 && indexB === -1) return 0;
            if (indexA === -1) return 1;
            if (indexB === -1) return -1;
            return indexA - indexB;
        });
    };

    // Attribute Drag End


    const handleSaveTask = async (taskData: any) => {
        const isEdit = !!editingTask;
        const taskId = editingTask?.id;

        try {
            const input: any = {
                name: taskData.name,
                estMinutes: taskData.estMinutes,
                weight: taskData.weight
            };

            if (!isEdit) {
                input.solutionId = selectedSolution;
            }

            if (taskData.description?.trim()) input.description = taskData.description.trim();
            if (taskData.notes?.trim()) input.notes = taskData.notes.trim();
            if (taskData.howToDoc) input.howToDoc = taskData.howToDoc;
            if (taskData.howToVideo) input.howToVideo = taskData.howToVideo;
            if (taskData.licenseId) input.licenseId = taskData.licenseId;
            if (taskData.outcomeIds) input.outcomeIds = taskData.outcomeIds;
            if (taskData.releaseIds) input.releaseIds = taskData.releaseIds;

            if (taskData.telemetryAttributes) {
                input.telemetryAttributes = taskData.telemetryAttributes.map((attr: any) => ({
                    name: attr.name,
                    description: attr.description,
                    dataType: attr.dataType,
                    isRequired: attr.isRequired,
                    successCriteria: attr.successCriteria,
                    order: attr.order
                }));
            }

            if (isEdit) {
                await client.mutate({
                    mutation: UPDATE_TASK,
                    variables: { id: taskId, input },
                    refetchQueries: ['TasksForSolution'],
                    awaitRefetchQueries: true
                });
            } else {
                await client.mutate({
                    mutation: CREATE_TASK,
                    variables: { input },
                    refetchQueries: ['TasksForSolution'],
                    awaitRefetchQueries: true
                });
            }
            setTaskDialog(false);
            setEditingTask(null);
        } catch (error) {
            console.error('Error saving task:', error);
            alert('Failed to save task');
        }
    };

    const handleDeleteTask = async (taskId: string) => {
        if (window.confirm('Are you sure you want to delete this task?')) {
            try {
                await client.mutate({
                    mutation: DELETE_TASK,
                    variables: { id: taskId },
                    refetchQueries: ['TasksForSolution'],
                    awaitRefetchQueries: true
                });
            } catch (error) {
                console.error('Error deleting task:', error);
                alert('Failed to delete task');
            }
        }
    };

    // Handle weight change from inline edit
    const handleWeightChange = async (taskId: string, taskName: string, newWeight: number) => {
        try {
            await client.mutate({
                mutation: UPDATE_TASK,
                variables: {
                    id: taskId,
                    input: { weight: newWeight }
                },
                refetchQueries: ['TasksForSolution'],
                awaitRefetchQueries: true
            });
        } catch (error) {
            console.error('Error updating task weight:', error);
            alert('Failed to update weight');
        }
    };

    // Handle sequence number change from inline edit
    const handleSequenceChange = async (taskId: string, taskName: string, newSequence: number) => {
        try {
            // Create a new order based on moving the task to the new sequence position
            const sortedTasks = [...tasks].sort((a: any, b: any) => a.sequenceNumber - b.sequenceNumber);
            const currentIndex = sortedTasks.findIndex((t: any) => t.id === taskId);

            if (currentIndex === -1) return;

            // Calculate the target index (newSequence is 1-based)
            let targetIndex = Math.min(Math.max(newSequence - 1, 0), sortedTasks.length - 1);

            // Reorder the tasks
            const reorderedTasks = arrayMove(sortedTasks, currentIndex, targetIndex);
            const newOrder = reorderedTasks.map((t: any) => t.id);

            await client.mutate({
                mutation: REORDER_TASKS,
                variables: { solutionId: selectedSolution, order: newOrder },
                refetchQueries: ['TasksForSolution'],
                awaitRefetchQueries: true
            });
        } catch (error) {
            console.error('Error reordering tasks:', error);
            alert('Failed to update sequence');
        }
    };

    // Helper to get aggregated resources for TaskDialog
    const getAggregatedResources = (solutionId: string) => {
        const solution = displaySolution?.id === solutionId ? displaySolution : solutions.find((s: any) => s.id === solutionId);
        if (!solution) return { outcomes: [], releases: [], licenses: [] };

        const solutionProductIds = solution.products?.edges?.map((e: any) => e.node.id) || [];
        const solutionProducts = allProducts.filter((p: any) => solutionProductIds.includes(p.id));

        const outcomes = [
            ...(solution.outcomes || []),
            ...solutionProducts.flatMap((p: any) => p.outcomes || [])
        ];

        const releases = [
            ...(solution.releases || []),
            ...solutionProducts.flatMap((p: any) => p.releases || [])
        ];

        const licenses = solutionProducts.flatMap((p: any) => p.licenses || []);

        return { outcomes, releases, licenses };
    };

    const { outcomes: aggregatedOutcomes, releases: aggregatedReleases, licenses: aggregatedLicenses } = selectedSolution ? getAggregatedResources(selectedSolution) : { outcomes: [], releases: [], licenses: [] };

    const currentSolution = displaySolution;
    const NAME_DISPLAY_LIMIT = 12;

    const theme = useTheme();

    return (
        <Box>
            {/* Solution Selection Header */}
            {solutionsLoading && <LinearProgress sx={{ mb: 2 }} />}
            {!solutionsLoading && !solutionsError && (
                <Paper sx={{ p: 1.5, mb: 2 }}>
                    <Box sx={{ display: 'flex', gap: 2, alignItems: 'flex-start', flexWrap: 'wrap' }}>
                        <FormControl sx={{ flex: '1 1 250px', minWidth: 200 }} size="small">
                            <InputLabel>Select Solution</InputLabel>
                            <Select
                                value={selectedSolution || ''}
                                label="Select Solution"
                                onChange={(e) => handleSolutionChange(e.target.value)}
                            >
                                {solutions.map((s: any) => (
                                    <MenuItem key={s.id} value={s.id}>{s.name}</MenuItem>
                                ))}
                                {displaySolution && !solutions.find((s: any) => s.id === displaySolution.id) && (
                                    <MenuItem key={displaySolution.id} value={displaySolution.id}>{displaySolution.name}</MenuItem>
                                )}
                            </Select>
                        </FormControl>

                        <Box sx={{ display: 'flex', gap: 1, flexWrap: 'wrap', flex: '1 1 auto', justifyContent: 'flex-end' }}>
                            {selectedSolution && (
                                <>
                                    <Button
                                        variant="contained"
                                        startIcon={<Edit />}
                                        size="small"
                                        onClick={() => {
                                            setSolutionDialogInitialTab('general');
                                            setEditingSolution(currentSolution);
                                            setSolutionDialog(true);
                                        }}
                                    >
                                        Edit
                                    </Button>
                                    <Button
                                        variant="outlined"
                                        color="error"
                                        startIcon={<Delete />}
                                        size="small"
                                        onClick={handleDeleteSolution}
                                    >
                                        Delete
                                    </Button>
                                </>
                            )}

                            {/* Always visible Add button */}
                            <Button
                                variant="contained"
                                color="success"
                                startIcon={<Add />}
                                size="small"
                                onClick={() => { setEditingSolution(null); setSolutionDialog(true); }}
                            >
                                Add Solution
                            </Button>
                        </Box>
                    </Box>
                </Paper>
            )}

            {/* Content Area */}
            {
                selectedSolution && currentSolution && (
                    <>
                        <Box sx={{ mb: 2, display: 'flex', justifyContent: 'space-between', alignItems: 'center' }}>
                            <Tabs
                                value={selectedSubSection}
                                onChange={(_, v) => setSelectedSubSection(v)}
                                variant="scrollable"
                                scrollButtons="auto"
                                sx={{ borderBottom: 1, borderColor: 'divider', flex: 1 }}
                            >
                                <Tab label="Dashboard" value="dashboard" />
                                <Tab label="Tasks" value="tasks" />
                                <Tab label="Products" value="products" />
                                <Tab label="Outcomes" value="outcomes" />
                                <Tab label="Releases" value="releases" />
                                <Tab label="Custom Attributes" value="customAttributes" />
                            </Tabs>

                            {selectedSubSection !== 'dashboard' && (
                                <Button
                                    variant="contained"
                                    startIcon={selectedSubSection === 'tasks' ? <Add /> : <Edit />}
                                    size="small"
                                    sx={{ ml: 2, flexShrink: 0 }}
                                    onClick={() => {
                                        if (selectedSubSection === 'tasks') {
                                            setEditingTask(null);
                                            setTaskDialog(true);
                                        } else {
                                            setEditingSolution(currentSolution);
                                            setSolutionDialog(true);
                                            if (selectedSubSection === 'products') setSolutionDialogInitialTab('products');
                                            else if (selectedSubSection === 'outcomes') setSolutionDialogInitialTab('outcomes');
                                            else if (selectedSubSection === 'releases') setSolutionDialogInitialTab('releases');
                                            else if (selectedSubSection === 'customAttributes') setSolutionDialogInitialTab('customAttributes');
                                        }
                                    }}
                                >
                                    {selectedSubSection === 'tasks' ? 'Add Task' :
                                        selectedSubSection === 'products' ? 'Manage Products' :
                                            selectedSubSection === 'outcomes' ? 'Manage Outcomes' :
                                                selectedSubSection === 'releases' ? 'Manage Releases' :
                                                    selectedSubSection === 'customAttributes' ? 'Manage Attributes' : 'Manage'}
                                </Button>
                            )}
                        </Box>

                        {selectedSubSection === 'dashboard' && (
                            <Box sx={{ mt: 2 }}>
                                {/* Read-only Dashboard Layout - Full Width */}
                                <Grid container spacing={3}>
                                    <Grid size={{ xs: 12 }}>
                                        {/* Solution Name Header */}
                                        <Paper
                                            elevation={3}
                                            sx={{
                                                p: 3,
                                                mb: 3,
                                                borderRadius: 2,
                                                background: `linear-gradient(135deg, ${alpha(theme.palette.primary.main, 0.08)} 0%, ${theme.palette.background.paper} 100%)`,
                                                borderLeft: `6px solid ${theme.palette.primary.main}`
                                            }}
                                        >
                                            <Typography variant="h4" sx={{ fontWeight: 'bold', color: theme.palette.primary.dark, mb: 2 }}>
                                                {currentSolution.name}
                                            </Typography>

                                            {/* Products in this Solution */}
                                            <Box sx={{ mt: 1 }}>
                                                <Box sx={{ display: 'flex', alignItems: 'center', gap: 1, mb: 1 }}>
                                                    <Inventory2 sx={{ color: theme.palette.info.main, fontSize: 20 }} />
                                                    <Typography variant="subtitle2" sx={{ color: theme.palette.info.dark, fontWeight: 600 }}>
                                                        Products ({currentSolution.products?.edges?.length || 0})
                                                    </Typography>
                                                </Box>
                                                {currentSolution.products?.edges?.length > 0 ? (
                                                    <Box sx={{ display: 'flex', gap: 1, flexWrap: 'wrap', pl: 3.5 }}>
                                                        {currentSolution.products.edges.map((e: any) => (
                                                            <Chip
                                                                key={e.node.id}
                                                                label={e.node.name}
                                                                size="small"
                                                                sx={{
                                                                    bgcolor: alpha(theme.palette.info.main, 0.12),
                                                                    color: theme.palette.info.dark,
                                                                    fontWeight: 500,
                                                                    border: `1px solid ${alpha(theme.palette.info.main, 0.3)}`
                                                                }}
                                                            />
                                                        ))}
                                                    </Box>
                                                ) : (
                                                    <Typography variant="body2" sx={{ color: theme.palette.text.secondary, pl: 3.5 }}>
                                                        No products assigned to this solution.
                                                    </Typography>
                                                )}
                                            </Box>
                                        </Paper>

                                        {/* Overview */}
                                        <Card
                                            elevation={2}
                                            sx={{
                                                mb: 3,
                                                borderRadius: 2,
                                                border: `1px solid ${alpha(theme.palette.primary.main, 0.2)}`
                                            }}
                                        >
                                            <CardContent>
                                                <Box sx={{ display: 'flex', alignItems: 'center', gap: 1, mb: 2 }}>
                                                    <Description sx={{ color: theme.palette.primary.main }} />
                                                    <Typography variant="h6" sx={{ fontWeight: 'bold', color: theme.palette.primary.main }}>
                                                        Overview
                                                    </Typography>
                                                </Box>
                                                <Typography
                                                    variant="body1"
                                                    sx={{
                                                        lineHeight: 1.7,
                                                        color: theme.palette.text.secondary,
                                                        whiteSpace: 'pre-line',
                                                        pl: 1,
                                                        borderLeft: `3px solid ${alpha(theme.palette.primary.main, 0.3)}`
                                                    }}
                                                >
                                                    {currentSolution.description || 'No detailed description provided for this solution.'}
                                                </Typography>
                                            </CardContent>
                                        </Card>

                                        {/* Outcomes */}
                                        <Card
                                            elevation={2}
                                            sx={{
                                                borderRadius: 2,
                                                border: `1px solid ${alpha(theme.palette.success.main, 0.2)}`
                                            }}
                                        >
                                            <CardContent>
                                                <Box sx={{ display: 'flex', alignItems: 'center', gap: 1, mb: 2 }}>
                                                    <CheckCircle sx={{ color: theme.palette.success.main }} />
                                                    <Typography variant="h6" sx={{ fontWeight: 'bold', color: theme.palette.success.main }}>
                                                        Outcomes
                                                    </Typography>
                                                    <Chip
                                                        label={currentSolution.outcomes?.length || 0}
                                                        size="small"
                                                        sx={{
                                                            ml: 1,
                                                            bgcolor: alpha(theme.palette.success.main, 0.15),
                                                            color: theme.palette.success.dark,
                                                            fontWeight: 'bold'
                                                        }}
                                                    />
                                                </Box>
                                                {currentSolution.outcomes && currentSolution.outcomes.length > 0 ? (
                                                    <List disablePadding>
                                                        {currentSolution.outcomes.map((o: any, idx: number) => (
                                                            <ListItem
                                                                key={o.id}
                                                                sx={{
                                                                    py: 1.5,
                                                                    px: 2,
                                                                    bgcolor: idx % 2 === 0 ? alpha(theme.palette.success.main, 0.03) : 'transparent',
                                                                    borderRadius: 1,
                                                                    mb: 0.5
                                                                }}
                                                            >
                                                                <ListItemText
                                                                    primary={
                                                                        <Typography variant="subtitle1" sx={{ fontWeight: 500 }}>
                                                                            {o.name}
                                                                        </Typography>
                                                                    }
                                                                    secondary={o.description && (
                                                                        <Typography variant="body2" color="text.secondary" sx={{ mt: 0.5 }}>
                                                                            {o.description}
                                                                        </Typography>
                                                                    )}
                                                                />
                                                            </ListItem>
                                                        ))}
                                                    </List>
                                                ) : (
                                                    <Typography variant="body2" color="text.secondary" sx={{ py: 2, textAlign: 'center' }}>
                                                        No outcomes defined for this solution.
                                                    </Typography>
                                                )}
                                            </CardContent>
                                        </Card>
                                    </Grid>
                                </Grid>
                            </Box>
                        )}

                        {selectedSubSection === 'products' && (
                            <Grid container spacing={3}>
                                <Grid size={{ xs: 12 }}>
                                    <Paper sx={{ p: 2 }}>


                                        <List>
                                            {(currentSolution.products?.edges || []).map((edge: any, idx: number) => (
                                                <ListItem
                                                    key={edge.node.id}
                                                    sx={{
                                                        borderBottom: `1px solid ${theme.palette.divider}`,
                                                        bgcolor: idx % 2 === 0 ? alpha(theme.palette.info.main, 0.02) : 'transparent'
                                                    }}
                                                >
                                                    <Box sx={{ mr: 2 }}>
                                                        <Inventory2 sx={{ color: theme.palette.info.main }} />
                                                    </Box>
                                                    <ListItemText
                                                        primary={<Typography fontWeight={500}>{edge.node.name}</Typography>}
                                                        secondary={edge.node.description}
                                                    />
                                                </ListItem>
                                            ))}
                                            {(currentSolution.products?.edges || []).length === 0 && (
                                                <Typography variant="body2" color="text.secondary" sx={{ p: 2, textAlign: 'center' }}>
                                                    No products linked
                                                </Typography>
                                            )}
                                        </List>
                                    </Paper>
                                </Grid>
                            </Grid>
                        )}

                        {selectedSubSection === 'outcomes' && (
                            <Grid container spacing={3}>
                                <Grid size={{ xs: 12 }}>
                                    <Paper sx={{ p: 2 }}>

                                        <List>
                                            {(currentSolution.outcomes || []).map((outcome: any, idx: number) => (
                                                <ListItem
                                                    key={outcome.id}
                                                    sx={{
                                                        borderBottom: `1px solid ${theme.palette.divider}`,
                                                        bgcolor: idx % 2 === 0 ? alpha(theme.palette.success.main, 0.02) : 'transparent'
                                                    }}
                                                >
                                                    <Box sx={{ mr: 2 }}>
                                                        <CheckCircle sx={{ color: theme.palette.success.main }} />
                                                    </Box>
                                                    <ListItemText
                                                        primary={<Typography fontWeight={500}>{outcome.name}</Typography>}
                                                        secondary={outcome.description}
                                                    />
                                                </ListItem>
                                            ))}
                                            {(currentSolution.outcomes || []).length === 0 && (
                                                <Typography variant="body2" color="text.secondary" sx={{ p: 2, textAlign: 'center' }}>
                                                    No outcomes defined
                                                </Typography>
                                            )}
                                        </List>
                                    </Paper>
                                </Grid>
                            </Grid>
                        )}

                        {selectedSubSection === 'releases' && (
                            <Grid container spacing={3}>
                                <Grid size={{ xs: 12 }}>
                                    <Paper sx={{ p: 2 }}>

                                        <List>
                                            {(currentSolution.releases || []).map((release: any, idx: number) => (
                                                <ListItem
                                                    key={release.id}
                                                    sx={{
                                                        borderBottom: `1px solid ${theme.palette.divider}`,
                                                        bgcolor: idx % 2 === 0 ? alpha(theme.palette.warning.main, 0.02) : 'transparent'
                                                    }}
                                                >
                                                    <ListItemText
                                                        primary={<Typography fontWeight={500}>{release.name}</Typography>}
                                                        secondary={release.description}
                                                    />
                                                </ListItem>
                                            ))}
                                            {(currentSolution.releases || []).length === 0 && (
                                                <Typography variant="body2" color="text.secondary" sx={{ p: 2, textAlign: 'center' }}>
                                                    No releases defined
                                                </Typography>
                                            )}
                                        </List>
                                    </Paper>
                                </Grid>
                            </Grid>
                        )}

                        {selectedSubSection === 'customAttributes' && (
                            <Grid container spacing={3}>
                                <Grid size={{ xs: 12 }}>
                                    <Paper sx={{ p: 2 }}>
                                        <TableContainer>
                                            <Table size="small">
                                                <TableHead>
                                                    <TableRow sx={{ bgcolor: alpha(theme.palette.secondary.main, 0.08) }}>
                                                        <TableCell sx={{ fontWeight: 'bold', color: theme.palette.secondary.dark }}>Attribute</TableCell>
                                                        <TableCell sx={{ fontWeight: 'bold', color: theme.palette.secondary.dark }}>Value</TableCell>
                                                    </TableRow>
                                                </TableHead>
                                                <TableBody>
                                                    {getSortedAttributes(currentSolution?.customAttrs).map(([key, value], idx) => (
                                                        <TableRow
                                                            key={key}
                                                            sx={{
                                                                bgcolor: idx % 2 === 0 ? alpha(theme.palette.secondary.main, 0.02) : 'transparent'
                                                            }}
                                                        >
                                                            <TableCell sx={{ fontWeight: 500 }}>{key}</TableCell>
                                                            <TableCell>
                                                                {typeof value === 'object' ? JSON.stringify(value) : String(value)}
                                                            </TableCell>
                                                        </TableRow>
                                                    ))}
                                                    {getSortedAttributes(currentSolution?.customAttrs).length === 0 && (
                                                        <TableRow>
                                                            <TableCell colSpan={2} sx={{ textAlign: 'center', py: 3, color: 'text.secondary' }}>
                                                                No custom attributes defined
                                                            </TableCell>
                                                        </TableRow>
                                                    )}
                                                </TableBody>
                                            </Table>
                                        </TableContainer>
                                    </Paper>
                                </Grid>
                            </Grid>
                        )}

                        {selectedSubSection === 'tasks' && (
                            <Box>
                                {/* Tasks View */}
                                {(tasksLoading || tasksError) && (
                                    <Box sx={{ mb: 2, display: 'flex', justifyContent: 'flex-end', alignItems: 'center', gap: 2 }}>
                                        {tasksLoading && <CircularProgress size={24} />}
                                        {tasksError && <Typography color="error" variant="body2">{tasksError.message}</Typography>}
                                    </Box>
                                )}

                                <DndContext sensors={sensors} collisionDetection={closestCenter} onDragEnd={handleDragEnd}>
                                    <TableContainer component={Paper} sx={{ maxHeight: '70vh' }}>
                                        <Table size="small" stickyHeader>
                                            <TableHead>
                                                <TableRow>
                                                    <TableCell width={40}></TableCell>
                                                    <TableCell width={80}>Seq</TableCell>
                                                    <TableCell>Name</TableCell>
                                                    <TableCell>Resources</TableCell>
                                                    <TableCell width={100}>Weight</TableCell>
                                                    <TableCell>Telemetry</TableCell>
                                                    <TableCell width={100}>Actions</TableCell>
                                                </TableRow>
                                            </TableHead>
                                            <TableBody>
                                                <SortableContext items={tasks.map((t: any) => t.id)} strategy={verticalListSortingStrategy}>
                                                    {tasks.map((task: any) => (
                                                        <SortableTaskItem
                                                            key={task.id}
                                                            task={task}
                                                            onEdit={(t: any) => { setEditingTask(t); setTaskDialog(true); }}
                                                            onDoubleClick={(t: any) => { setEditingTask(t); setTaskDialog(true); }}
                                                            onDelete={handleDeleteTask}
                                                            onWeightChange={handleWeightChange}
                                                            onSequenceChange={handleSequenceChange}
                                                        />
                                                    ))}
                                                    {tasks.length === 0 && !tasksLoading && (
                                                        <TableRow>
                                                            <TableCell colSpan={7} sx={{ textAlign: 'center', py: 4 }}>
                                                                <Typography color="text.secondary">No tasks found for this solution</Typography>
                                                            </TableCell>
                                                        </TableRow>
                                                    )}
                                                </SortableContext>
                                            </TableBody>
                                        </Table>
                                    </TableContainer>
                                </DndContext>
                            </Box>
                        )}
                    </>
                )
            }

            {/* Dialogs */}
            <SolutionDialog
                open={solutionDialog}
                onClose={() => setSolutionDialog(false)}
                onSave={() => {
                    // Refetch handled by mutation refetchQueries
                    setSolutionDialog(false);
                }}
                solution={editingSolution}
                allProducts={allProducts}
                initialTab={solutionDialogInitialTab}
            />

            <TaskDialog
                open={taskDialog}
                onClose={() => setTaskDialog(false)}
                title="Task Details"
                task={editingTask}
                solutionId={selectedSolution || undefined}
                onSave={handleSaveTask}
                existingTasks={tasks}
                outcomes={aggregatedOutcomes}
                availableLicenses={aggregatedLicenses}
                availableReleases={aggregatedReleases}
            />
        </Box >
    );
};

// Sortable Row Component (Internal) - for Solutions Page (Read-onlyish view, but sortable)
// Note: SolutionsPage currently doesn't have delete/edit Actions for attributes in the table directly, 
// they are managed via "Manage Attributes" dialog. So we only need drag handle here.
const SortableAttributeRow = ({ id, attrKey, value }: any) => {
    const {
        attributes,
        listeners,
        setNodeRef,
        transform,
        transition,
        isDragging
    } = useSortable({ id });

    const style = {
        transform: CSS.Transform.toString(transform),
        transition,
        backgroundColor: isDragging ? alpha('#000', 0.05) : undefined,
        zIndex: isDragging ? 1 : undefined,
    };

    return (
        <TableRow ref={setNodeRef} style={style} sx={{ '&:hover .drag-handle': { opacity: 1 } }}>
            <TableCell>
                <IconButton
                    size="small"
                    className="drag-handle"
                    sx={{ opacity: 0.3, cursor: 'grab' }}
                    {...attributes}
                    {...listeners}
                >
                    <DragIndicator fontSize="small" />
                </IconButton>
            </TableCell>
            <TableCell sx={{ fontWeight: 500 }}>
                {attrKey}
            </TableCell>
            <TableCell>
                <Tooltip title={typeof value === 'string' ? value : JSON.stringify(value)} placement="top" arrow>
                    <span>{typeof value === 'string' ? value : JSON.stringify(value)}</span>
                </Tooltip>
            </TableCell>
        </TableRow>
    );
};<|MERGE_RESOLUTION|>--- conflicted
+++ resolved
@@ -62,11 +62,8 @@
     const handleSolutionChange = (solutionId: string) => {
         setSelectedSolution(solutionId);
         localStorage.setItem('lastSelectedSolutionId', solutionId);
-<<<<<<< HEAD
-=======
         // Preserve the current tab when changing solutions
         // setSelectedSubSection('dashboard'); // Removed to persist tab
->>>>>>> cb8440da
         // Force refetch tasks when solution changes or tab is selected
         setTimeout(() => refetchTasks && refetchTasks(), 0);
     };

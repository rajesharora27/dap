--- conflicted
+++ resolved
@@ -100,11 +100,8 @@
     const handleProductChange = (productId: string) => {
         setSelectedProduct(productId);
         localStorage.setItem('lastSelectedProductId', productId);
-<<<<<<< HEAD
-=======
         // Preserve the current tab when changing products
         // setSelectedSubSection('dashboard'); // Removed to persist tab
->>>>>>> 532db65e
         // Force refetch tasks when product changes or tab is selected
         setTimeout(() => refetchTasks(), 0);
     };
